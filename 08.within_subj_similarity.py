--- conflicted
+++ resolved
@@ -8,13 +8,9 @@
 # Parameters used by the script
 overwrite = True
 algorithm = ["JE", "GCCA"]
-<<<<<<< HEAD
-radius = [50, 999]
-size = 150
-=======
 radius = [50, 100, 150, 200, 999]
 size = 100
->>>>>>> 683c31e8
+
 
 print("Computing within subject similarity")
 print("\toverwrite previous data:", overwrite)
