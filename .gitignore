# Ignore log files
*.log

# Ignore cache files
__pycache__/

# Ignore temporary files
*.tmp

# Ignore output files
output/
output_cluster/

# Ignore temporary notebook files
.ipynb_checkpoints/
*.ipynb

# Ignore cluster simulator
run_analyses.sh

# Ignore local paths file
<<<<<<< HEAD
variograd_utils/directories.txt
=======
variograd_utils/directories.txt

# Ignore subject pairs file
subject_pairs.txt

jobs
>>>>>>> 7c12891c
<|MERGE_RESOLUTION|>--- conflicted
+++ resolved
@@ -19,13 +19,9 @@
 run_analyses.sh
 
 # Ignore local paths file
-<<<<<<< HEAD
-variograd_utils/directories.txt
-=======
 variograd_utils/directories.txt
 
 # Ignore subject pairs file
 subject_pairs.txt
 
-jobs
->>>>>>> 7c12891c
+jobs